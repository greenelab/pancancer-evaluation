#!/usr/bin/env python
# coding: utf-8

# ## Univariate correlation analysis
# 
# We wanted to look at whether correlations between gene expression and mutation status are primarily driven by a strong correlation in a single cancer type, or by weak correlations across all cancer types. To make the analysis simpler, we'll just look at univariate correlations between the expression of a single gene and mutation status in a given driver.
# 
# More specifically, we want to identify genes that have a strong univariate pan-cancer correlation, and classify them (roughly) as one of the following:
# 
# * Driven mostly by a single cancer type (one cancer type with a large correlation f-statistic, others fairly small)
# * Driven mostly by 2+ cancer types (two or more cancer types with large correlations)

# In[1]:


import sys
from pathlib import Path
import warnings

import numpy as np
import pandas as pd
import matplotlib.pyplot as plt
import seaborn as sns
from sklearn.preprocessing import StandardScaler

import pancancer_evaluation.config as cfg
import pancancer_evaluation.utilities.data_utilities as du
import pancancer_evaluation.utilities.tcga_utilities as tu

get_ipython().run_line_magic('load_ext', 'autoreload')
get_ipython().run_line_magic('autoreload', '2')


# In[2]:


gene = 'TP53'
mad_threshold = 100


# ### Load expression data and mutation label data

# In[3]:


print('Loading gene label data...', file=sys.stderr)
genes_df = du.load_top_50()
sample_info_df = du.load_sample_info(verbose=True)

# this returns a tuple of dataframes, unpack it below
pancancer_data = du.load_pancancer_data(verbose=True)
(sample_freeze_df,
 mutation_df,
 copy_loss_df,
 copy_gain_df,
 mut_burden_df) = pancancer_data

rnaseq_df = du.load_expression_data(verbose=True)

# standardize columns of expression dataframe
print('Standardizing columns of expression data...', file=sys.stderr)
rnaseq_df[rnaseq_df.columns] = StandardScaler().fit_transform(rnaseq_df[rnaseq_df.columns])


# In[4]:


print(rnaseq_df.shape)
rnaseq_df.iloc[:5, :5]


# In[5]:


sample_freeze_df.head()


# In[6]:


mutation_df.iloc[:5, :5]


# In[7]:


y_df = (mutation_df
    .loc[:, [gene]]
    .merge(sample_freeze_df, left_index=True, right_on='SAMPLE_BARCODE')
    .drop(columns='PATIENT_BARCODE')
    .set_index('SAMPLE_BARCODE')
    .rename(columns={gene: 'status',
                     'DISEASE': 'cancer_type',
                     'SUBTYPE': 'subtype'})
)
display(y_df.shape, y_df.head())


# In[8]:


X_df = rnaseq_df.reindex(y_df.index)

# make sure we didn't introduce any NA rows
assert X_df.isna().sum().sum() == 0

display(X_df.shape,
        X_df.isna().sum().sum(),
        X_df.iloc[:5, :5])


# ### Subset genes by mean absolute deviation

# In[9]:


# first subset by MAD
mad_genes_df = (rnaseq_df
    .mad(axis=0)
    .sort_values(ascending=False)
    .reset_index()
)
mad_genes_df.head()


# In[10]:


mad_genes_df.columns=['gene_id', 'mad']
mad_genes = (mad_genes_df
  .head(mad_threshold)
  .gene_id
  .astype(str)
  .values
)

print(mad_genes[:5])


# In[11]:


X_df = X_df.reindex(mad_genes, axis='columns')
display(X_df.shape, X_df.iloc[:5, :5])


# ### Calculate univariate feature correlations with mutation labels

# In[12]:


from sklearn.feature_selection import f_classif, mutual_info_classif

f_stats_pancan = f_classif(X_df, y_df.status)[0]
display(f_stats_pancan[:10])


# In[13]:


def get_f_stats_for_cancer_types(X_df, y_df):
    f_stats_df = {}
    for cancer_type in y_df.cancer_type.unique():
        ct_samples = y_df[y_df.cancer_type == cancer_type].index
        X_ct_df = X_df.reindex(ct_samples)
        y_ct_df = y_df.reindex(ct_samples)
        
        with warnings.catch_warnings():
            warnings.filterwarnings('error')
            try:
                f_stats_df[cancer_type] = f_classif(X_ct_df, y_ct_df.status)[0]
            except RuntimeWarning:
                # this can happen if there are no mutated samples in the cancer type
                # in that case, just skip it
                continue
        
    return pd.DataFrame(f_stats_df, index=X_df.columns)

f_stats_df = get_f_stats_for_cancer_types(X_df, y_df)
f_stats_df['pancan'] = f_stats_pancan

# make sure we didn't introduce any NA rows
assert f_stats_df.isna().sum().sum() == 0

display(f_stats_df.shape,
        f_stats_df.isna().sum().sum(),
        f_stats_df.iloc[-5:, :5])


# In[14]:


# get difference between max and min single-cancer f-statistic
max_df = f_stats_df.drop(columns='pancan').max(axis='columns')
min_df = f_stats_df.drop(columns='pancan').min(axis='columns')
min_max_df = (
    pd.DataFrame(max_df - min_df,
                 columns=['max - min'])
      .merge(f_stats_df.loc[:, ['pancan']],
             left_index=True, right_index=True)
)
min_max_df.sort_values(by='pancan', ascending=False).head(15)


# ### Calculate "outlier-ness" of correlation distributions
# 
# To partition genes with strong univariate correlations into "driven by a single cancer type" and "driven by two or more cancer types, we can use the [local outlier factor](https://en.wikipedia.org/wiki/Local_outlier_factor) of the cancer type with the maximum correlation.
# 
# A more negative LOF means the distribution is more "outlier-ish", and a LOF closer to 1 means the distribution is more uniform/less likely to contain an outlier.

# In[15]:


from sklearn.neighbors import LocalOutlierFactor

lof_rows = []
for gene_id, row in f_stats_df.iterrows():
    row = row.drop(index='pancan')
    max_ix = row.idxmax()
    max_f_statistic = row.max()
    lof = LocalOutlierFactor(n_neighbors=2,
                             contamination='auto')
    lof.fit_predict(
        row.values.reshape(-1, 1)
    )
    max_lof = lof.negative_outlier_factor_[
        row.index.get_loc(max_ix)
    ]
    lof_rows.append([gene_id, max_ix, max_f_statistic, max_lof])
    
lof_df = (
    pd.DataFrame(lof_rows,
                 columns=['gene', 'max_cancer_type',
                          'max_f_statistic', 'max_lof'])
      .set_index('gene')
)
lof_df.head()


# In[16]:


rank_df = (min_max_df
    .merge(lof_df, left_index=True, right_index=True)
    .sort_values(by='pancan', ascending=False)
)


# In[17]:


sns.set({'figure.figsize': (8, 6)})

rank_df['abs_max_lof'] = rank_df.max_lof.abs()

sns.scatterplot(data=rank_df, x='pancan', y='abs_max_lof')
plt.xlabel('pan-cancer f-statistic')
plt.ylabel('abs(max LOF)')
plt.title('{} pan-cancer f-statistic vs. max individual LOF, per gene'
            .format(gene))


# In[18]:


sns.set({'figure.figsize': (8, 6)})

sns.scatterplot(data=rank_df, x='max_f_statistic', y='abs_max_lof')
plt.xlabel('highest single-cancer f-statistic')
plt.ylabel('abs(max LOF)')
plt.title('{} max single-cancer f-statistic vs. max individual LOF, per gene'
          .format(gene))


# In[19]:


# want to look at correlation of f-statistics with sample size
ss_df = (y_df
    .groupby('cancer_type')
    .count()
    .loc[:, ['subtype']]
    .rename(columns={'subtype': 'count'})
)

def plot_f_dist(plot_gene):
    dist_df = f_stats_df.loc[
        plot_gene, ~(f_stats_df.columns == 'pancan')
    ]
    f_ss_df = (f_stats_df
        .T
        .loc[f_stats_df.T.index != 'pancan', [plot_gene]]
        .rename(columns={plot_gene: 'f_statistic'})
        .merge(ss_df, left_index=True, right_index=True)
    )
    return dist_df, f_ss_df


# In[20]:


sorted_genes = min_max_df.pancan.sort_values(ascending=False).index
display(sorted_genes[:10])


# In[21]:


symbol_to_entrez, _ = tu.get_symbol_map()
entrez_to_symbol = {v: k for k, v in symbol_to_entrez.items()}
assert entrez_to_symbol[673] == 'BRAF'


# In[22]:


<<<<<<< HEAD
rank_df['symbol'] = rank_df.index.to_series().astype(int).map(entrez_to_symbol)
rank_df.index.name = 'entrez_id'
rank_df = rank_df.reset_index().set_index('symbol', drop=False)
rank_df.head(20)
=======
symbol_to_entrez = tu.get_symbol_map()[0]
entrez_to_symbol = {v: k for k, v in symbol_to_entrez.items()}
assert entrez_to_symbol[673] == 'BRAF'
>>>>>>> 157598ab


# In[23]:


# this is an example of a fairly skewed distribution
# (the cancer type with the top f-statistic, BRCA, has a large LOF)
plot_gene = sorted_genes[2]
dist_df, f_ss_df = plot_f_dist(plot_gene)
f_ss_df.sort_values(by='f_statistic', ascending=False).head(10)


# In[24]:


sns.set({'figure.figsize': (12, 6)})

fig, axarr = plt.subplots(1, 2)

sns.histplot(dist_df, ax=axarr[0])
axarr[0].set_xlabel('f-statistic')
axarr[0].set_title(r'Gene {} (pancan $f$-statistic: {:.3e})'.format(
    entrez_to_symbol[int(plot_gene)],
    f_stats_df.loc[plot_gene, 'pancan']))

sns.scatterplot(data=f_ss_df, x='count', y='f_statistic', ax=axarr[1])
axarr[1].set_ylabel('f-statistic')
axarr[1].set_title('Sample count vs. f-statistic, per cancer type')


# In[25]:


# this is an example of less skewed distribution
# (the cancer type with the top f-statistic, BRCA, has a much smaller LOF)
plot_gene = sorted_genes[18]
dist_df, f_ss_df = plot_f_dist(plot_gene)
f_ss_df.sort_values(by='f_statistic', ascending=False).head(10)


# In[ ]:


sns.set({'figure.figsize': (12, 6)})

fig, axarr = plt.subplots(1, 2)

sns.histplot(dist_df, ax=axarr[0])
axarr[0].set_xlabel('f-statistic')
axarr[0].set_title(r'Gene {} (pancan $f$-statistic: {:.3e})'.format(
    entrez_to_symbol[int(plot_gene)],
    f_stats_df.loc[plot_gene, 'pancan']))

sns.scatterplot(data=f_ss_df, x='count', y='f_statistic', ax=axarr[1])
axarr[1].set_ylabel('f-statistic')
axarr[1].set_title('Sample count vs. f-statistic, per cancer type')


<<<<<<< HEAD
# In[28]:


# save univariate correlation results
output_dir = cfg.data_dir / 'univariate_corrs'
output_dir.mkdir(exist_ok=True)

output_file = output_dir / '{}_{}_corrs.tsv'.format(gene, mad_threshold)
rank_df.to_csv(output_file, sep='\t')
=======
# In the plots above, each point is a cancer type. The left plot shows the distribution of f-statistics (higher = better correlation with labels) across cancer types, and the right plot shows f-statistic vs. sample size.
# 
# For TP53, we can see that there might be a slight correlation with sample size (BRCA, the largest/best sampled cancer type, tends to have higher f-statistics for most genes) but this isn't necessarily the case for other genes. It's possible/likely that expression is generally just very predictive of TP53 mutation status in many genes.
>>>>>>> 157598ab
<|MERGE_RESOLUTION|>--- conflicted
+++ resolved
@@ -314,16 +314,10 @@
 # In[22]:
 
 
-<<<<<<< HEAD
 rank_df['symbol'] = rank_df.index.to_series().astype(int).map(entrez_to_symbol)
 rank_df.index.name = 'entrez_id'
 rank_df = rank_df.reset_index().set_index('symbol', drop=False)
 rank_df.head(20)
-=======
-symbol_to_entrez = tu.get_symbol_map()[0]
-entrez_to_symbol = {v: k for k, v in symbol_to_entrez.items()}
-assert entrez_to_symbol[673] == 'BRAF'
->>>>>>> 157598ab
 
 
 # In[23]:
@@ -364,7 +358,7 @@
 f_ss_df.sort_values(by='f_statistic', ascending=False).head(10)
 
 
-# In[ ]:
+# In[26]:
 
 
 sns.set({'figure.figsize': (12, 6)})
@@ -382,8 +376,11 @@
 axarr[1].set_title('Sample count vs. f-statistic, per cancer type')
 
 
-<<<<<<< HEAD
-# In[28]:
+# In the plots above, each point is a cancer type. The left plot shows the distribution of f-statistics (higher = better correlation with labels) across cancer types, and the right plot shows f-statistic vs. sample size.
+# 
+# For TP53, we can see that there might be a slight correlation with sample size (BRCA, the largest/best sampled cancer type, tends to have higher f-statistics for most genes) but this isn't necessarily the case for other genes. It's possible/likely that expression is generally just very predictive of TP53 mutation status in many genes.
+
+# In[27]:
 
 
 # save univariate correlation results
@@ -392,8 +389,3 @@
 
 output_file = output_dir / '{}_{}_corrs.tsv'.format(gene, mad_threshold)
 rank_df.to_csv(output_file, sep='\t')
-=======
-# In the plots above, each point is a cancer type. The left plot shows the distribution of f-statistics (higher = better correlation with labels) across cancer types, and the right plot shows f-statistic vs. sample size.
-# 
-# For TP53, we can see that there might be a slight correlation with sample size (BRCA, the largest/best sampled cancer type, tends to have higher f-statistics for most genes) but this isn't necessarily the case for other genes. It's possible/likely that expression is generally just very predictive of TP53 mutation status in many genes.
->>>>>>> 157598ab
