--- conflicted
+++ resolved
@@ -62,53 +62,16 @@
                              predictor='classify'):
 
     signal = 'shuffled' if shuffle_labels else 'signal'
-<<<<<<< HEAD
-    auc_df = pd.concat(results['gene_auc'])
-    aupr_df = pd.concat(results['gene_aupr'])
-    coef_df = pd.concat(results['gene_coef'])
+
     metrics_df = pd.concat(results['gene_metrics'])
 
-    coef_df.to_csv(
-        check_file, sep="\t", index=False, compression="gzip",
-        float_format="%.5g"
-    )
-
-    # NOTE: these filenames follow the following convention:
-    #       any experiment identified by an identifier and a cancer type has
-    #       the format {identifier}_{cancer_type}, in this order
-
-    output_file = Path(
-        results_dir, "{}_{}_{}_{}_s{}_n{}_auc_threshold_metrics.tsv.gz".format(
-            identifier, cancer_type, signal, feature_selection, seed, num_features
-        )
-    ).resolve()
-    auc_df.to_csv(
-        output_file, sep="\t", index=False, compression="gzip", float_format="%.5g"
-    )
-
-    output_file = Path(
-        results_dir, "{}_{}_{}_{}_s{}_n{}_aupr_threshold_metrics.tsv.gz".format(
-            identifier, cancer_type, signal, feature_selection, seed, num_features
-        )
-    ).resolve()
-    aupr_df.to_csv(
-        output_file, sep="\t", index=False, compression="gzip", float_format="%.5g"
-    )
-
-    output_file = Path(
-        results_dir, "{}_{}_{}_{}_s{}_n{}_classify_metrics.tsv.gz".format(
-            identifier, cancer_type, signal, feature_selection, seed, num_features
-=======
-
-    gene_metrics_df = pd.concat(results['gene_metrics'])
-
     if predictor == 'classify':
 
-        gene_auc_df = pd.concat(results['gene_auc'])
-        gene_aupr_df = pd.concat(results['gene_aupr'])
-        gene_coef_df = pd.concat(results['gene_coef'])
-
-        gene_coef_df.to_csv(
+        auc_df = pd.concat(results['gene_auc'])
+        aupr_df = pd.concat(results['gene_aupr'])
+        coef_df = pd.concat(results['gene_coef'])
+
+        coef_df.to_csv(
             check_file, sep="\t", index=False, compression="gzip",
             float_format="%.5g"
         )
@@ -122,7 +85,7 @@
                 gene, cancer_type, signal, feature_selection, seed, num_features
             )
         ).resolve()
-        gene_auc_df.to_csv(
+        auc_df.to_csv(
             output_file, sep="\t", index=False, compression="gzip", float_format="%.5g"
         )
 
@@ -131,7 +94,7 @@
                 gene, cancer_type, signal, feature_selection, seed, num_features
             )
         ).resolve()
-        gene_aupr_df.to_csv(
+        aupr_df.to_csv(
             output_file, sep="\t", index=False, compression="gzip", float_format="%.5g"
         )
 
@@ -139,7 +102,6 @@
         gene_dir, "{}_{}_{}_{}_s{}_n{}_{}_metrics.tsv.gz".format(
             gene, cancer_type, signal, feature_selection,
             seed, num_features, predictor
->>>>>>> 6056dd8e
         )
     ).resolve()
     metrics_df.to_csv(
@@ -354,14 +316,9 @@
     #       the format {identifier}_{cancer_type}, in this order
     signal = 'shuffled' if shuffle_labels else 'signal'
     check_file = Path(
-<<<<<<< HEAD
         results_dir, "{}_{}_{}_{}_s{}_n{}_coefficients.tsv.gz".format(
-            identifier, cancer_type, signal, feature_selection, seed, num_features
-=======
-        gene_dir, "{}_{}_{}_{}_s{}_n{}_coefficients.tsv.gz".format(
-            gene, cancer_type, signal,
+            identifier, cancer_type, signal,
             feature_selection, seed, num_features
->>>>>>> 6056dd8e
         )).resolve()
     if check_status(check_file):
         raise ResultsFileExistsError(
