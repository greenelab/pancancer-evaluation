--- conflicted
+++ resolved
@@ -182,12 +182,9 @@
                        num_folds,
                        training_data,
                        shuffle_labels,
-<<<<<<< HEAD
+                       predictor='classify',
                        stratify_label=False,
                        ridge=False,
-=======
-                       predictor='classify',
->>>>>>> 6056dd8e
                        use_coral=False,
                        coral_lambda=1.0,
                        coral_by_cancer_type=False,
@@ -208,12 +205,9 @@
     num_folds (int): number of cross-validation folds to run
     training_data (str): 'single_cancer', 'pancancer', 'all_other_cancers'
     shuffle_labels (bool): whether or not to shuffle labels (negative control)
-<<<<<<< HEAD
+    predictor (bool): whether to do classification or regression
     stratify_label (bool): whether or not to stratify CV folds by label
     ridge (bool): use ridge regression rather than elastic net
-=======
-    predictor (bool): whether to do classification or regression
->>>>>>> 6056dd8e
 
     TODO: what class variables does data_model need to have? should document
     """
@@ -346,22 +340,13 @@
         coef_df = coef_df.assign(fold=fold_no)
 
         try:
-<<<<<<< HEAD
-            # also ignore warnings here, same deal as above
-            with warnings.catch_warnings():
-                warnings.simplefilter("ignore")
-                metric_df, gene_auc_df, gene_aupr_df = get_metrics(
-                    y_train_df, y_test_df, y_cv_df, y_pred_train_df,
-                    y_pred_test_df, identifier, cancer_type, signal,
-                    data_model.seed, fold_no
-=======
             if predictor == 'classify':
                 # also ignore warnings here, same deal as above
                 with warnings.catch_warnings():
                     warnings.simplefilter("ignore")
                     metric_df, gene_auc_df, gene_aupr_df = clf.get_metrics(
                         y_train_df, y_test_df, y_cv_df, y_pred_train_df,
-                        y_pred_test_df, gene, cancer_type, signal,
+                        y_pred_test_df, identifier, cancer_type, signal,
                         data_model.seed, fold_no
                     )
                 results['gene_metrics'].append(metric_df)
@@ -379,7 +364,6 @@
                     signal=signal,
                     seed=data_model.seed,
                     fold_no=fold_no
->>>>>>> 6056dd8e
                 )
                 results['gene_metrics'].append(metric_df)
         except ValueError:
@@ -477,13 +461,9 @@
             # also ignore warnings here, same deal as above
             with warnings.catch_warnings():
                 warnings.simplefilter("ignore")
-<<<<<<< HEAD
                 # set the hyperparameters
-                train_model_params = apply_model_params(train_model, ridge)
+                train_model_params = apply_model_params(clf.train_classifier, ridge)
                 model_results = train_model_params(
-=======
-                model_results = clf.train_classifier(
->>>>>>> 6056dd8e
                     X_train=X_train_df,
                     X_test=X_test_df,
                     y_train=y_train_df,
@@ -517,13 +497,8 @@
                 warnings.simplefilter("ignore")
                 metric_df, gene_auc_df, gene_aupr_df = clf.get_metrics(
                     y_train_df, y_test_df, y_cv_df, y_pred_train_df,
-<<<<<<< HEAD
-                    y_pred_test_df, identifier, 'N/A', signal, data_model.seed,
-                    fold_no
-=======
-                    y_pred_test_df, gene, cancer_type, signal,
+                    y_pred_test_df, identifier, 'N/A', signal,
                     data_model.seed, fold_no
->>>>>>> 6056dd8e
                 )
         except ValueError:
             raise OneClassError(
@@ -539,114 +514,11 @@
     return results
 
 
-<<<<<<< HEAD
-def train_model(X_train,
-                X_test,
-                y_train,
-                seed,
-                ridge=False,
-                alphas=None,
-                l1_ratios=None,
-                c_values=None,
-                n_folds=5,
-                max_iter=1000):
-    """
-    Train a linear (logistic regression) classifier
-
-    Arguments
-    ---------
-    X_train: pandas DataFrame of feature matrix for training data
-    X_test: pandas DataFrame of feature matrix for testing data
-    y_train: pandas DataFrame of processed y matrix (output from align_matrices())
-    alphas: list of alphas to perform cross validation over
-    l1_ratios: list of l1 mixing parameters to perform cross validation over
-    n_folds: int of how many folds of cross validation to perform
-    max_iter: the maximum number of iterations to test until convergence
-
-    Returns
-    ------
-    The full pipeline sklearn object and y matrix predictions for training, testing,
-    and cross validation
-    """
-    if ridge:
-        assert c_values is not None
-        clf_parameters = {
-            "classify__C": [1e-6, 1e-5, 1e-4, 0.001, 0.01, 0.1, 1, 10, 100, 1000]
-        }
-        estimator = Pipeline(
-            steps=[
-                (
-                    "classify",
-                    LogisticRegression(
-                        random_state=seed,
-                        class_weight='balanced',
-                        penalty='l2',
-                        solver='lbfgs',
-                        max_iter=max_iter,
-                        tol=1e-3,
-                    ),
-                )
-            ]
-        )
-    else:
-        assert alphas is not None
-        assert l1_ratios is not None
-        clf_parameters = {
-            "classify__penalty": ["elasticnet"],
-            "classify__alpha": alphas,
-            "classify__l1_ratio": l1_ratios,
-        }
-        estimator = Pipeline(
-            steps=[
-                (
-                    "classify",
-                    SGDClassifier(
-                        random_state=seed,
-                        class_weight="balanced",
-                        loss="log_loss",
-                        max_iter=max_iter,
-                        tol=1e-3,
-                    ),
-                )
-            ]
-        )
-
-    cv_pipeline = GridSearchCV(
-        estimator=estimator,
-        param_grid=clf_parameters,
-        n_jobs=-1,
-        cv=n_folds,
-        scoring='average_precision',
-        return_train_score=True,
-    )
-
-    # Fit the model
-    cv_pipeline.fit(X=X_train, y=y_train.status)
-
-    # Obtain cross validation results
-    y_cv = cross_val_predict(
-        cv_pipeline.best_estimator_,
-        X=X_train,
-        y=y_train.status,
-        cv=n_folds,
-        method="decision_function",
-    )
-
-    # Get all performance results
-    y_predict_train = cv_pipeline.decision_function(X_train)
-    y_predict_test = cv_pipeline.decision_function(X_test)
-
-    return cv_pipeline, y_predict_train, y_predict_test, y_cv
-
-
-def extract_coefficients(cv_pipeline, feature_names, signal, seed):
-=======
 def extract_coefficients(cv_pipeline,
                          feature_names,
                          signal,
                          seed,
                          name='classify'):
->>>>>>> 6056dd8e
     """
     Pull out the coefficients from the trained classifiers
 
