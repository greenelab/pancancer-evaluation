import numpy as np
from scipy.stats import ortho_group

def simulate_no_csd(n_domains, n_per_domain, p, noise_scale=1.):
    """Simulate data from a latent variable model with multiple
    domains, without a common component across domains.
    """
    xs, ys = None, None
    z = np.random.normal(size=(n_domains, p))
    betas = np.random.uniform(-1, 2, size=(n_domains,))

    for i, beta_i in enumerate(betas):
        ys_i = np.random.choice([-1, 1], size=(n_per_domain, 1))
        xs_i = (
            np.tile(ys_i, (1, p)) *
            np.tile((np.array([beta_i]) @ z[[i], :]), (n_per_domain, 1))
        ) + (np.random.normal(scale=noise_scale, size=(n_per_domain, p)))
        if xs is None:
            xs = xs_i
        else:
            xs = np.concatenate((xs, xs_i))
        if ys is None:
            ys = ys_i
        else:
            ys = np.concatenate((ys, ys_i))
        
    return xs, ys


def simulate_no_csd_same_z(n_domains, n_per_domain, p, noise_scale=1.):
    """Simulate data from a latent variable model with multiple domains
    but the same LVs.
    """
    xs, ys = None, None
    z = np.random.normal(size=(1, p))
    betas = np.random.uniform(-1, 2, size=(n_domains,))

    for i, beta_i in enumerate(betas):
        ys_i = np.random.choice([-1, 1], size=(n_per_domain, 1))
        xs_i = (
            np.tile(ys_i, (1, p)) *
            np.tile((np.array([beta_i]) @ z), (n_per_domain, 1))
        ) + (np.random.normal(scale=noise_scale, size=(n_per_domain, p)))
        if xs is None:
            xs = xs_i
        else:
            xs = np.concatenate((xs, xs_i))
        if ys is None:
            ys = ys_i
        else:
            ys = np.concatenate((ys, ys_i))
        
    return xs, ys


def simulate_no_csd_large_z(n_domains, n_per_domain, p, k, noise_scale=1.):
    """Simulate data from a latent variable model with multiple domains
    and multiple dimensions in the latent space.
    """
    xs, ys = None, None
    assert k < p, 'latent dimension must be smaller than # of features'
    # generate orthogonal matrix and take the first k vectors as latent vars
    z = ortho_group.rvs(p)[:k, :]
    betas = np.random.uniform(-1, 2, size=(n_domains, k))

    for i in range(n_domains):
        beta_i = betas[[i], :]
        ys_i = np.random.choice([-1, 1], size=(n_per_domain, 1))
        xs_i = (
            np.tile(ys_i, (1, p)) *
            np.tile((np.array(beta_i) @ z), (n_per_domain, 1))
        ) + (np.random.normal(scale=noise_scale, size=(n_per_domain, p)))
        if xs is None:
            xs = xs_i
        else:
            xs = np.concatenate((xs, xs_i))
        if ys is None:
            ys = ys_i
        else:
            ys = np.concatenate((ys, ys_i))
        
    return xs, ys


def simulate_csd(n_domains, n_per_domain, p, k, noise_scale=1.):
    """Simulate data from the CSD ('common-specific decomposition') model,
    with uncorrelated noise within domains.

    CSD and its generative model are described in more detail here:
    http://proceedings.mlr.press/v119/piratla20a/piratla20a.pdf
    """
    xs, ys = None, None
    assert k < p, 'latent dimension must be smaller than # of features'

    # generate orthogonal matrix
    z = ortho_group.rvs(p)

    # take the first vector as the common latent component
    z_c = z[:1, :]
    # take the next k vectors as the specific latent components
    z_s = z[1:k+1, :]

    betas = np.random.uniform(-1, 2, size=(n_domains, k))

<<<<<<< HEAD
    # note that the noise here is not domain-correlated, so the only
    # domain-specific signal comes from the beta parameters
    # simulate_csd_corr introduces correlated noise within domains
=======
>>>>>>> aa399562
    for i in range(n_domains):
        beta_i = betas[[i], :]
        ys_i = np.random.choice([-1, 1], size=(n_per_domain, 1))
        xs_i = (
            np.tile(ys_i, (1, p)) *
            np.tile(z_c + (np.array(beta_i) @ z_s), (n_per_domain, 1))
        ) + (np.random.normal(scale=noise_scale, size=(n_per_domain, p)))
        if xs is None:
            xs = xs_i
        else:
            xs = np.concatenate((xs, xs_i))
        if ys is None:
            ys = ys_i
        else:
            ys = np.concatenate((ys, ys_i))
        
    return xs, ys


def simulate_csd_corr(n_domains, n_per_domain, p, k, corr_top=1., diag=None):
    """Simulate data from the CSD ('common-specific decomposition') model,
    with correlated noise within domains.

    CSD and its generative model are described in more detail here:
    http://proceedings.mlr.press/v119/piratla20a/piratla20a.pdf
    """
    xs, ys = None, None
    assert k < p, 'latent dimension must be smaller than # of features'

    # generate orthogonal matrix
    z = ortho_group.rvs(p)

    # take the first vector as the common latent component
    z_c = z[:1, :]
    # take the next k vectors as the specific latent components
    z_s = z[1:k+1, :]

    betas = np.random.uniform(-1, 2, size=(n_domains, k))

    for i in range(n_domains):
        beta_i = betas[[i], :]
        ys_i = np.random.choice([-1, 1], size=(n_per_domain, 1))

        # create symmetric positive definite covariance matrix
        # doing this for each loop iteration creates noise that is correlated
        # within domains but uncorrelated across domains
        sigma_i = np.random.uniform(high=corr_top, size=(n_per_domain, n_per_domain))
        sigma_i = sigma_i @ sigma_i.T
        if diag is not None:
            sigma_i += (diag * np.eye(n_per_domain))

        xs_i = (
            np.tile(ys_i, (1, p)) *
            np.tile(z_c + (np.array(beta_i) @ z_s), (n_per_domain, 1))
        ) + (
            np.random.multivariate_normal(mean=np.zeros(n_per_domain),
                                          cov=sigma_i,
                                          size=(p,)).T
        )
        if xs is None:
            xs = xs_i
        else:
            xs = np.concatenate((xs, xs_i))
        if ys is None:
            ys = ys_i
        else:
            ys = np.concatenate((ys, ys_i))
        
    return xs, ys
<|MERGE_RESOLUTION|>--- conflicted
+++ resolved
@@ -102,12 +102,9 @@
 
     betas = np.random.uniform(-1, 2, size=(n_domains, k))
 
-<<<<<<< HEAD
     # note that the noise here is not domain-correlated, so the only
     # domain-specific signal comes from the beta parameters
     # simulate_csd_corr introduces correlated noise within domains
-=======
->>>>>>> aa399562
     for i in range(n_domains):
         beta_i = betas[[i], :]
         ys_i = np.random.choice([-1, 1], size=(n_per_domain, 1))
