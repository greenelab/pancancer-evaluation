--- conflicted
+++ resolved
@@ -105,49 +105,7 @@
                  corr_top=1.,
                  diag=None):
     """Simulate data from the CSD ('common-specific decomposition') model,
-<<<<<<< HEAD
-    with uncorrelated noise within domains.
-
-    CSD and its generative model are described in more detail here:
-    http://proceedings.mlr.press/v119/piratla20a/piratla20a.pdf
-    """
-    xs, ys = None, None
-    assert k < p, 'latent dimension must be smaller than # of features'
-
-    # generate orthogonal matrix
-    z = ortho_group.rvs(p)
-
-    # take the first vector as the common latent component
-    z_c = z[:1, :]
-    # take the next k vectors as the specific latent components
-    z_s = z[1:k+1, :]
-
-    betas = np.random.uniform(-1, 2, size=(n_domains, k))
-
-    # note that the noise here is not domain-correlated, so the only
-    # domain-specific signal comes from the beta parameters
-    # simulate_csd_corr introduces correlated noise within domains
-    for i in range(n_domains):
-        beta_i = betas[[i], :]
-        ys_i = np.random.choice([-1, 1], size=(n_per_domain, 1))
-        xs_i = (
-            np.tile(ys_i, (1, p)) *
-            np.tile(z_c + (np.array(beta_i) @ z_s), (n_per_domain, 1))
-        ) + (np.random.normal(scale=noise_scale, size=(n_per_domain, p)))
-        if xs is None:
-            xs = xs_i
-        else:
-            xs = np.concatenate((xs, xs_i))
-        if ys is None:
-            ys = ys_i
-        else:
-            ys = np.concatenate((ys, ys_i))
-        
-    return xs, ys
-
-=======
     with uncorrelated or correlated noise within domains.
->>>>>>> 097faeba
 
     The main difference between this function and simulate_no_csd_large_z
     is the addition of a "common" latent vector that is consistent between
