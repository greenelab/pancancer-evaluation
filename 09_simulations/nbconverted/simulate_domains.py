#!/usr/bin/env python
# coding: utf-8

# In[1]:


import numpy as np
import matplotlib.pyplot as plt
import pandas as pd
import seaborn as sns
from sklearn.decomposition import PCA
from umap import UMAP

from csd_simulations import (
    simulate_no_csd,
    simulate_no_csd_same_z,
    simulate_no_csd_large_z,
    simulate_csd
)
from models import train_k_folds_all_models

np.random.seed(42)

get_ipython().run_line_magic('load_ext', 'autoreload')
get_ipython().run_line_magic('autoreload', '2')


# ### Simulate data from multiple "domains"
# 
# Main simulation code is in `09_simulations/csd_simulations.py`.

# In[2]:


# see 09_simulations/csd_simulations.py for details on simulation parameters
n_domains = 5
n_per_domain = 50
p = 10
k = 5
noise_scale = 1.5
corr_top = 0.8
diag = None

simulate_with_csd = True
simulate_same_z = True
correlated_noise = True


# In[3]:


if k is not None:
    if simulate_with_csd:
<<<<<<< HEAD
        if correlated_noise:
            # xs, ys = simulate_csd_corr(n_domains, n_per_domain, p, k, corr_top=1., diag=None)
            xs, ys = simulate_csd_corr(n_domains, n_per_domain, p, k, corr_top=0.5, diag=5)
            # xs, ys = simulate_csd_corr(n_domains, n_per_domain, p, k, corr_top=0.1, diag=10)
        else:
            xs, ys = simulate_csd(n_domains, n_per_domain, p, k, noise_scale)
=======
        xs, ys = simulate_csd(n_domains, n_per_domain, p, k, 
                              corr_noise=correlated_noise,
                              noise_scale=noise_scale,
                              corr_top=corr_top,
                              diag=diag)
>>>>>>> 097faeba
    else:
        xs, ys = simulate_no_csd_large_z(n_domains, n_per_domain, p, k, noise_scale)
elif simulate_same_z:
    xs, ys = simulate_no_csd_same_z(n_domains, n_per_domain, p, noise_scale)
else:
    xs, ys = simulate_no_csd(n_domains, n_per_domain, p, noise_scale)

print(xs.shape)
print(xs[:5, :5])


# In[4]:


print(ys.shape)
print(ys[:3, :])


# ### Plot simulated data
# 
# We'll do this using both PCA and UMAP, side by side. We can color by domain and use different shapes for each label, to get an idea of how data clusters with respect to domain and how separable we expect different labels to be across domains.

# In[5]:


pca = PCA(n_components=2)
X_proj_pca = pca.fit_transform(xs)
reducer = UMAP(n_components=2, random_state=42)
X_proj_umap = reducer.fit_transform(xs)

domains = np.concatenate([([i] * n_per_domain) for i in range(n_domains)])

X_pca_df = pd.DataFrame(X_proj_pca,
                        columns=['PC{}'.format(j) for j in range(X_proj_pca.shape[1])])
X_pca_df['domain'] = domains
X_pca_df['label'] = ys.flatten()

X_umap_df = pd.DataFrame(X_proj_umap,
                        columns=['UMAP{}'.format(j) for j in range(X_proj_umap.shape[1])])
X_umap_df['domain'] = domains
X_umap_df['label'] = ys.flatten()

X_umap_df.head()


# In[6]:


sns.set({'figure.figsize': (18, 8)})
fig, axarr = plt.subplots(1, 2)

sns.scatterplot(data=X_pca_df, x='PC0', y='PC1', hue='domain', style='label', s=50, ax=axarr[0])
sns.scatterplot(data=X_umap_df, x='UMAP0', y='UMAP1', hue='domain', style='label', s=50, ax=axarr[1])
    
axarr[0].set_title('PCA projection of simulated data, colored by domain')
axarr[0].set_xlabel('PC1')
axarr[0].set_ylabel('PC2')
axarr[0].legend()
axarr[1].set_title('UMAP projection of simulated data, colored by domain')
axarr[1].set_xlabel('UMAP dimension 1')
axarr[1].set_ylabel('UMAP dimension 2')
axarr[1].legend()


# ### Random train/test splitting
# 
# Just split the data randomly here, across all of the simulated domains, and fit some models to the split data. This gives us an idea of what baseline performance we should expect when we have access to training data from all domains.

# In[7]:


results_df = train_k_folds_all_models(xs, ys)
results_df.head()


# In[8]:


sns.set({'figure.figsize': (12, 6)})

sns.boxplot(data=results_df, x='model', y='value', hue='metric')
plt.title('Performance for each model for random train/test splits, colored by metric')
plt.xlabel('Model type')
plt.ylabel('Metric value')
plt.ylim(-0.1, 1.1)


# ### Domain holdout train/test splitting
# 
# Here, we want to hold out a single domain and train on the other domains. This simulates the case when we have access to some domains during training, and we want to measure generalization to domains that we can't train on for whatever reason.

# In[9]:


# TODO: explain
holdout_domain = np.unique(domains)[-1]
X_train = xs[domains != holdout_domain, :]
X_holdout = xs[domains == holdout_domain, :]
y_train = ys[domains != holdout_domain, :]
y_holdout = ys[domains == holdout_domain, :]

results_df = train_k_folds_all_models(
    X_holdout, y_holdout, train_data=(X_train, y_train)
)
results_df.head()


# In[10]:


sns.set({'figure.figsize': (12, 6)})

sns.boxplot(data=results_df, x='model', y='value', hue='metric')
plt.title('Performance for each model on held out domain, colored by metric')
plt.xlabel('Model type')
plt.ylabel('Metric value')
plt.ylim(-0.1, 1.1)


# ### CORAL
# 
# CORAL

# In[11]:


# apply CORAL to map X_train onto X_holdout
from transfertools.models import CORAL

print(X_train.shape, X_holdout.shape)
X_train_coral, X_holdout_coral = CORAL().fit_transfer(X_train, X_holdout)


# In[12]:


# visualize X_train and X_holdout after CORAL transformation
xs_coral = np.concatenate((X_train_coral, X_holdout_coral))
print(xs_coral.shape)


# In[13]:


pca = PCA(n_components=2)
X_proj_pca = pca.fit_transform(xs_coral)
reducer = UMAP(n_components=2, random_state=42)
X_proj_umap = reducer.fit_transform(xs_coral)

coral_train_test = np.concatenate((
    ['train'] * X_train_coral.shape[0],
    ['test'] * X_holdout_coral.shape[0]
))

X_pca_df = pd.DataFrame(X_proj_pca,
                        columns=['PC{}'.format(j) for j in range(X_proj_pca.shape[1])])
X_pca_df['coral_train_test'] = coral_train_test
X_pca_df['label'] = ys.flatten()

X_umap_df = pd.DataFrame(X_proj_umap,
                        columns=['UMAP{}'.format(j) for j in range(X_proj_umap.shape[1])])
X_umap_df['coral_train_test'] = coral_train_test
X_umap_df['label'] = ys.flatten()

X_umap_df.head()


# In[14]:


sns.set({'figure.figsize': (18, 8)})
fig, axarr = plt.subplots(1, 2)

sns.scatterplot(data=X_pca_df, x='PC0', y='PC1', hue='coral_train_test', style='label', s=50, ax=axarr[0])
sns.scatterplot(data=X_umap_df, x='UMAP0', y='UMAP1', hue='coral_train_test', style='label', s=50, ax=axarr[1])
    
axarr[0].set_title('PCA projection after CORAL transformation, colored by train/test')
axarr[0].set_xlabel('PC1')
axarr[0].set_ylabel('PC2')
axarr[0].legend()
axarr[1].set_title('UMAP projection after CORAL transformation, colored by train/test')
axarr[1].set_xlabel('UMAP dimension 1')
axarr[1].set_ylabel('UMAP dimension 2')
axarr[1].legend()


# In[15]:


# TODO: explain
coral_results_df = train_k_folds_all_models(
    X_holdout_coral, y_holdout, train_data=(X_train_coral, y_train)
)
coral_results_df.head()


# In[16]:


sns.set({'figure.figsize': (12, 6)})

sns.boxplot(data=coral_results_df, x='model', y='value', hue='metric')
plt.title('Performance for each model on held out domain after CORAL, colored by metric')
plt.xlabel('Model type')
plt.ylabel('Metric value')
plt.ylim(-0.1, 1.1)


# In[17]:


results_df['preprocessing'] = 'none'
coral_results_df['preprocessing'] = 'CORAL'

coral_results_df = pd.concat((results_df, coral_results_df))

sns.set({'figure.figsize': (12, 8)})
fig, axarr = plt.subplots(2, 1)

sns.boxplot(data=coral_results_df[coral_results_df.metric == 'test_auroc'],
            x='model', y='value', hue='preprocessing', ax=axarr[0])
axarr[0].set_title('Performance on held-out domain before/after CORAL, measured by test AUROC')
axarr[0].set_xlabel('Model type')
axarr[0].set_ylabel('Metric value')
axarr[0].set_ylim(-0.1, 1.1)

sns.boxplot(data=coral_results_df[coral_results_df.metric == 'test_aupr'],
            x='model', y='value', hue='preprocessing', ax=axarr[1])
axarr[1].set_title('Performance on held-out domain before/after CORAL, measured by test AUPR')
axarr[1].set_xlabel('Model type')
axarr[1].set_ylabel('Metric value')
axarr[1].set_ylim(-0.1, 1.1)

plt.tight_layout()


# ### Random split with dummy covariate for domain
# 
# Does providing the domain information (in the form of a dummy/one-hot variable) help performance?

# In[18]:


x_covariates = pd.get_dummies(domains)
x_covariates.head()


# In[19]:


xs_cov = np.concatenate((xs, x_covariates.values), axis=1)
print(xs_cov[:5, :])


# In[20]:


cov_results_df = train_k_folds_all_models(xs_cov, ys)
cov_results_df.head()


# In[21]:


sns.set({'figure.figsize': (12, 6)})

sns.boxplot(data=cov_results_df, x='model', y='value', hue='metric')
plt.title('Performance for each model for random train/test with domain covariate, colored by metric')
plt.xlabel('Model type')
plt.ylabel('Metric value')
plt.ylim(-0.1, 1.1)


# In[22]:


results_df['covariate'] = 'none'
cov_results_df['covariate'] = 'domain'

cov_results_df = pd.concat((results_df, cov_results_df))

sns.set({'figure.figsize': (12, 8)})
fig, axarr = plt.subplots(2, 1)

sns.boxplot(data=cov_results_df[cov_results_df.metric == 'test_auroc'],
            x='model', y='value', hue='covariate', ax=axarr[0])
axarr[0].set_title('Performance on held-out domain with/without domain covariate, measured by test AUROC')
axarr[0].set_xlabel('Model type')
axarr[0].set_ylabel('Metric value')
axarr[0].set_ylim(-0.1, 1.1)

sns.boxplot(data=cov_results_df[cov_results_df.metric == 'test_aupr'],
            x='model', y='value', hue='covariate', ax=axarr[1])
axarr[1].set_title('Performance on held-out domain with/without domain covariate, measured by test AUPR')
axarr[1].set_xlabel('Model type')
axarr[1].set_ylabel('Metric value')
axarr[1].set_ylim(-0.1, 1.1)

plt.tight_layout()
<|MERGE_RESOLUTION|>--- conflicted
+++ resolved
@@ -35,11 +35,11 @@
 # see 09_simulations/csd_simulations.py for details on simulation parameters
 n_domains = 5
 n_per_domain = 50
-p = 10
+p = 20
 k = 5
 noise_scale = 1.5
-corr_top = 0.8
-diag = None
+corr_top = 0.5
+diag = 2.5
 
 simulate_with_csd = True
 simulate_same_z = True
@@ -51,20 +51,11 @@
 
 if k is not None:
     if simulate_with_csd:
-<<<<<<< HEAD
-        if correlated_noise:
-            # xs, ys = simulate_csd_corr(n_domains, n_per_domain, p, k, corr_top=1., diag=None)
-            xs, ys = simulate_csd_corr(n_domains, n_per_domain, p, k, corr_top=0.5, diag=5)
-            # xs, ys = simulate_csd_corr(n_domains, n_per_domain, p, k, corr_top=0.1, diag=10)
-        else:
-            xs, ys = simulate_csd(n_domains, n_per_domain, p, k, noise_scale)
-=======
         xs, ys = simulate_csd(n_domains, n_per_domain, p, k, 
                               corr_noise=correlated_noise,
                               noise_scale=noise_scale,
                               corr_top=corr_top,
                               diag=diag)
->>>>>>> 097faeba
     else:
         xs, ys = simulate_no_csd_large_z(n_domains, n_per_domain, p, k, noise_scale)
 elif simulate_same_z:
@@ -156,7 +147,7 @@
 # 
 # Here, we want to hold out a single domain and train on the other domains. This simulates the case when we have access to some domains during training, and we want to measure generalization to domains that we can't train on for whatever reason.
 
-# In[9]:
+# In[ ]:
 
 
 # TODO: explain
@@ -172,7 +163,7 @@
 results_df.head()
 
 
-# In[10]:
+# In[ ]:
 
 
 sns.set({'figure.figsize': (12, 6)})
@@ -188,7 +179,7 @@
 # 
 # CORAL
 
-# In[11]:
+# In[ ]:
 
 
 # apply CORAL to map X_train onto X_holdout
@@ -198,7 +189,7 @@
 X_train_coral, X_holdout_coral = CORAL().fit_transfer(X_train, X_holdout)
 
 
-# In[12]:
+# In[ ]:
 
 
 # visualize X_train and X_holdout after CORAL transformation
@@ -206,7 +197,7 @@
 print(xs_coral.shape)
 
 
-# In[13]:
+# In[ ]:
 
 
 pca = PCA(n_components=2)
@@ -232,7 +223,7 @@
 X_umap_df.head()
 
 
-# In[14]:
+# In[ ]:
 
 
 sns.set({'figure.figsize': (18, 8)})
@@ -251,7 +242,7 @@
 axarr[1].legend()
 
 
-# In[15]:
+# In[ ]:
 
 
 # TODO: explain
@@ -261,7 +252,7 @@
 coral_results_df.head()
 
 
-# In[16]:
+# In[ ]:
 
 
 sns.set({'figure.figsize': (12, 6)})
@@ -273,7 +264,7 @@
 plt.ylim(-0.1, 1.1)
 
 
-# In[17]:
+# In[ ]:
 
 
 results_df['preprocessing'] = 'none'
@@ -281,7 +272,7 @@
 
 coral_results_df = pd.concat((results_df, coral_results_df))
 
-sns.set({'figure.figsize': (12, 8)})
+sns.set({'figure.figsize': (10, 8)})
 fig, axarr = plt.subplots(2, 1)
 
 sns.boxplot(data=coral_results_df[coral_results_df.metric == 'test_auroc'],
@@ -305,28 +296,28 @@
 # 
 # Does providing the domain information (in the form of a dummy/one-hot variable) help performance?
 
-# In[18]:
+# In[ ]:
 
 
 x_covariates = pd.get_dummies(domains)
 x_covariates.head()
 
 
-# In[19]:
+# In[ ]:
 
 
 xs_cov = np.concatenate((xs, x_covariates.values), axis=1)
 print(xs_cov[:5, :])
 
 
-# In[20]:
+# In[ ]:
 
 
 cov_results_df = train_k_folds_all_models(xs_cov, ys)
 cov_results_df.head()
 
 
-# In[21]:
+# In[ ]:
 
 
 sns.set({'figure.figsize': (12, 6)})
@@ -338,7 +329,7 @@
 plt.ylim(-0.1, 1.1)
 
 
-# In[22]:
+# In[ ]:
 
 
 results_df['covariate'] = 'none'
@@ -346,7 +337,7 @@
 
 cov_results_df = pd.concat((results_df, cov_results_df))
 
-sns.set({'figure.figsize': (12, 8)})
+sns.set({'figure.figsize': (10, 8)})
 fig, axarr = plt.subplots(2, 1)
 
 sns.boxplot(data=cov_results_df[cov_results_df.metric == 'test_auroc'],
